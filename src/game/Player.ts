--- conflicted
+++ resolved
@@ -148,13 +148,13 @@
         let leftPressed: boolean;
         let rightPressed: boolean;
         let jumpPressed: boolean;
-<<<<<<< HEAD
+
         let usingAccelerometer: boolean = false;
         let accelerometerTilt: number = 0;
-=======
+
         let qPressed: boolean;
         let ePressed: boolean;
->>>>>>> e0c3f872
+
         
         if (this.demoMode && this.aiController) {
             // Use AI input in demo mode
@@ -167,7 +167,6 @@
         } else if (this.isMobileDevice && this.mobileInputController) {
             // Use mobile input (touch or accelerometer)
             const mobileInput = this.mobileInputController.getInputState();
-<<<<<<< HEAD
             
             if (mobileInput.controlMode === 'accelerometer' && mobileInput.accelerometerState) {
                 // Use accelerometer input
@@ -184,13 +183,13 @@
                 rightPressed = mobileInput.rightPressed;
                 jumpPressed = mobileInput.jumpPressed;
             }
-=======
+
             leftPressed = mobileInput.leftPressed;
             rightPressed = mobileInput.rightPressed;
             jumpPressed = mobileInput.jumpPressed;
             qPressed = false; // Mobile doesn't support item keys yet
             ePressed = false;
->>>>>>> e0c3f872
+
         } else {
             // Use keyboard input for desktop
             leftPressed = this.cursors.left?.isDown || this.wasd.A.isDown;
